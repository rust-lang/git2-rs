//! # libgit2 bindings for Rust
//!
//! This library contains bindings to the [libgit2][1] C library which is used
//! to manage git repositories. The library itself is a work in progress and is
//! likely lacking some bindings here and there, so be warned.
//!
//! [1]: https://libgit2.github.com/
//!
//! The git2-rs library strives to be as close to libgit2 as possible, but also
//! strives to make using libgit2 as safe as possible. All resource management
//! is automatic as well as adding strong types to all interfaces (including
//! `Result`)
//!
//! ## Creating a `Repository`
//!
//! The `Repository` is the source from which almost all other objects in git-rs
//! are spawned. A repository can be created through opening, initializing, or
//! cloning.
//!
//! ### Initializing a new repository
//!
//! The `init` method will create a new repository, assuming one does not
//! already exist.
//!
//! ```no_run
//! # #![allow(unstable)]
//! use git2::Repository;
//!
//! let repo = match Repository::init("/path/to/a/repo") {
//!     Ok(repo) => repo,
//!     Err(e) => panic!("failed to init: {}", e),
//! };
//! ```
//!
//! ### Opening an existing repository
//!
//! ```no_run
//! # #![allow(unstable)]
//! use git2::Repository;
//!
//! let repo = match Repository::open("/path/to/a/repo") {
//!     Ok(repo) => repo,
//!     Err(e) => panic!("failed to open: {}", e),
//! };
//! ```
//!
//! ### Cloning an existing repository
//!
//! ```no_run
//! # #![allow(unstable)]
//! use git2::Repository;
//!
//! let url = "https://github.com/alexcrichton/git2-rs";
//! let repo = match Repository::clone(url, "/path/to/a/repo") {
//!     Ok(repo) => repo,
//!     Err(e) => panic!("failed to clone: {}", e),
//! };
//! ```
//!
//! To clone using SSH, refer to [RepoBuilder](./build/struct.RepoBuilder.html).
//!
//! ## Working with a `Repository`
//!
//! All derivative objects, references, etc are attached to the lifetime of the
//! source `Repository`, to ensure that they do not outlive the repository
//! itself.

#![doc(html_root_url = "https://docs.rs/git2/0.14")]
#![allow(trivial_numeric_casts, trivial_casts)]
#![deny(missing_docs)]
#![warn(rust_2018_idioms)]
#![cfg_attr(test, deny(warnings))]

use bitflags::bitflags;
use libgit2_sys as raw;

use std::ffi::{CStr, CString};
use std::fmt;
use std::str;
use std::sync::Once;

pub use crate::apply::{ApplyLocation, ApplyOptions};
pub use crate::attr::AttrValue;
pub use crate::blame::{Blame, BlameHunk, BlameIter, BlameOptions};
pub use crate::blob::{Blob, BlobWriter};
pub use crate::branch::{Branch, Branches};
pub use crate::buf::Buf;
pub use crate::cherrypick::CherrypickOptions;
pub use crate::commit::{Commit, Parents};
pub use crate::config::{Config, ConfigEntries, ConfigEntry};
pub use crate::cred::{Cred, CredentialHelper};
pub use crate::describe::{Describe, DescribeFormatOptions, DescribeOptions};
pub use crate::diff::{Deltas, Diff, DiffDelta, DiffFile, DiffOptions};
pub use crate::diff::{DiffBinary, DiffBinaryFile, DiffBinaryKind};
pub use crate::diff::{DiffFindOptions, DiffHunk, DiffLine, DiffLineType, DiffStats};
pub use crate::error::Error;
pub use crate::index::{
    Index, IndexConflict, IndexConflicts, IndexEntries, IndexEntry, IndexMatchedPath,
};
pub use crate::indexer::{IndexerProgress, Progress};
pub use crate::mailmap::Mailmap;
pub use crate::mempack::Mempack;
<<<<<<< HEAD
pub use crate::merge::{
    AnnotatedCommit, MergeFileInput, MergeFileOptions, MergeFileResult, MergeOptions,
};
pub use crate::message::{message_prettify, DEFAULT_COMMENT_CHAR};
=======
pub use crate::merge::{AnnotatedCommit, MergeOptions};
pub use crate::message::{
    message_prettify, message_trailers_bytes, message_trailers_strs, MessageTrailersBytes,
    MessageTrailersBytesIterator, MessageTrailersStrs, MessageTrailersStrsIterator,
    DEFAULT_COMMENT_CHAR,
};
>>>>>>> 8c8138c6
pub use crate::note::{Note, Notes};
pub use crate::object::Object;
pub use crate::odb::{Odb, OdbObject, OdbPackwriter, OdbReader, OdbWriter};
pub use crate::oid::Oid;
pub use crate::packbuilder::{PackBuilder, PackBuilderStage};
pub use crate::patch::Patch;
pub use crate::pathspec::{Pathspec, PathspecFailedEntries, PathspecMatchList};
pub use crate::pathspec::{PathspecDiffEntries, PathspecEntries};
pub use crate::proxy_options::ProxyOptions;
pub use crate::rebase::{Rebase, RebaseOperation, RebaseOperationType, RebaseOptions};
pub use crate::reference::{Reference, ReferenceNames, References};
pub use crate::reflog::{Reflog, ReflogEntry, ReflogIter};
pub use crate::refspec::Refspec;
pub use crate::remote::{
    FetchOptions, PushOptions, Refspecs, Remote, RemoteConnection, RemoteHead, RemoteRedirect,
};
pub use crate::remote_callbacks::{Credentials, RemoteCallbacks};
pub use crate::remote_callbacks::{TransportMessage, UpdateTips};
pub use crate::repo::{Repository, RepositoryInitOptions};
pub use crate::revert::RevertOptions;
pub use crate::revspec::Revspec;
pub use crate::revwalk::Revwalk;
pub use crate::signature::Signature;
pub use crate::stash::{StashApplyOptions, StashApplyProgressCb, StashCb};
pub use crate::status::{StatusEntry, StatusIter, StatusOptions, StatusShow, Statuses};
pub use crate::submodule::{Submodule, SubmoduleUpdateOptions};
pub use crate::tag::Tag;
pub use crate::time::{IndexTime, Time};
pub use crate::tracing::{trace_set, TraceLevel};
pub use crate::transaction::Transaction;
pub use crate::tree::{Tree, TreeEntry, TreeIter, TreeWalkMode, TreeWalkResult};
pub use crate::treebuilder::TreeBuilder;
pub use crate::util::IntoCString;
pub use crate::version::Version;
pub use crate::worktree::{Worktree, WorktreeAddOptions, WorktreeLockStatus, WorktreePruneOptions};

// Create a convinience method on bitflag struct which checks the given flag
macro_rules! is_bit_set {
    ($name:ident, $flag:expr) => {
        #[allow(missing_docs)]
        pub fn $name(&self) -> bool {
            self.intersects($flag)
        }
    };
}

/// An enumeration of possible errors that can happen when working with a git
/// repository.
// Note: We omit a few native error codes, as they are unlikely to be propagated
// to the library user. Currently:
//
// * GIT_EPASSTHROUGH
// * GIT_ITEROVER
// * GIT_RETRY
#[derive(PartialEq, Eq, Clone, Debug, Copy)]
pub enum ErrorCode {
    /// Generic error
    GenericError,
    /// Requested object could not be found
    NotFound,
    /// Object exists preventing operation
    Exists,
    /// More than one object matches
    Ambiguous,
    /// Output buffer too short to hold data
    BufSize,
    /// User-generated error
    User,
    /// Operation not allowed on bare repository
    BareRepo,
    /// HEAD refers to branch with no commits
    UnbornBranch,
    /// Merge in progress prevented operation
    Unmerged,
    /// Reference was not fast-forwardable
    NotFastForward,
    /// Name/ref spec was not in a valid format
    InvalidSpec,
    /// Checkout conflicts prevented operation
    Conflict,
    /// Lock file prevented operation
    Locked,
    /// Reference value does not match expected
    Modified,
    /// Authentication error
    Auth,
    /// Server certificate is invalid
    Certificate,
    /// Patch/merge has already been applied
    Applied,
    /// The requested peel operation is not possible
    Peel,
    /// Unexpected EOF
    Eof,
    /// Invalid operation or input
    Invalid,
    /// Uncommitted changes in index prevented operation
    Uncommitted,
    /// Operation was not valid for a directory
    Directory,
    /// A merge conflict exists and cannot continue
    MergeConflict,
    /// Hashsum mismatch in object
    HashsumMismatch,
    /// Unsaved changes in the index would be overwritten
    IndexDirty,
    /// Patch application failed
    ApplyFail,
}

/// An enumeration of possible categories of things that can have
/// errors when working with a git repository.
#[derive(PartialEq, Eq, Clone, Debug, Copy)]
pub enum ErrorClass {
    /// Uncategorized
    None,
    /// Out of memory or insufficient allocated space
    NoMemory,
    /// Syscall or standard system library error
    Os,
    /// Invalid input
    Invalid,
    /// Error resolving or manipulating a reference
    Reference,
    /// ZLib failure
    Zlib,
    /// Bad repository state
    Repository,
    /// Bad configuration
    Config,
    /// Regex failure
    Regex,
    /// Bad object
    Odb,
    /// Invalid index data
    Index,
    /// Error creating or obtaining an object
    Object,
    /// Network error
    Net,
    /// Error manpulating a tag
    Tag,
    /// Invalid value in tree
    Tree,
    /// Hashing or packing error
    Indexer,
    /// Error from SSL
    Ssl,
    /// Error involing submodules
    Submodule,
    /// Threading error
    Thread,
    /// Error manipulating a stash
    Stash,
    /// Checkout failure
    Checkout,
    /// Invalid FETCH_HEAD
    FetchHead,
    /// Merge failure
    Merge,
    /// SSH failure
    Ssh,
    /// Error manipulating filters
    Filter,
    /// Error reverting commit
    Revert,
    /// Error from a user callback
    Callback,
    /// Error cherry-picking commit
    CherryPick,
    /// Can't describe object
    Describe,
    /// Error during rebase
    Rebase,
    /// Filesystem-related error
    Filesystem,
    /// Invalid patch data
    Patch,
    /// Error involving worktrees
    Worktree,
    /// Hash library error or SHA-1 collision
    Sha1,
    /// HTTP error
    Http,
}

/// A listing of the possible states that a repository can be in.
#[derive(PartialEq, Eq, Clone, Debug, Copy)]
#[allow(missing_docs)]
pub enum RepositoryState {
    Clean,
    Merge,
    Revert,
    RevertSequence,
    CherryPick,
    CherryPickSequence,
    Bisect,
    Rebase,
    RebaseInteractive,
    RebaseMerge,
    ApplyMailbox,
    ApplyMailboxOrRebase,
}

/// An enumeration of the possible directions for a remote.
#[derive(Copy, Clone, Debug, PartialEq, Eq)]
pub enum Direction {
    /// Data will be fetched (read) from this remote.
    Fetch,
    /// Data will be pushed (written) to this remote.
    Push,
}

/// An enumeration of the operations that can be performed for the `reset`
/// method on a `Repository`.
#[derive(Copy, Clone, Debug, PartialEq, Eq)]
pub enum ResetType {
    /// Move the head to the given commit.
    Soft,
    /// Soft plus reset the index to the commit.
    Mixed,
    /// Mixed plus changes in the working tree are discarded.
    Hard,
}

/// An enumeration all possible kinds objects may have.
#[derive(PartialEq, Eq, Copy, Clone, Debug)]
pub enum ObjectType {
    /// Any kind of git object
    Any,
    /// An object which corresponds to a git commit
    Commit,
    /// An object which corresponds to a git tree
    Tree,
    /// An object which corresponds to a git blob
    Blob,
    /// An object which corresponds to a git tag
    Tag,
}

/// An enumeration of all possile kinds of references.
#[derive(PartialEq, Eq, Copy, Clone, Debug)]
pub enum ReferenceType {
    /// A reference which points at an object id.
    Direct,

    /// A reference which points at another reference.
    Symbolic,
}

/// An enumeration for the possible types of branches
#[derive(PartialEq, Eq, Debug, Copy, Clone)]
pub enum BranchType {
    /// A local branch not on a remote.
    Local,
    /// A branch for a remote.
    Remote,
}

/// An enumeration of the possible priority levels of a config file.
///
/// The levels corresponding to the escalation logic (higher to lower) when
/// searching for config entries.
#[derive(PartialEq, Eq, Debug, Copy, Clone)]
pub enum ConfigLevel {
    /// System-wide on Windows, for compatibility with portable git
    ProgramData = 1,
    /// System-wide configuration file, e.g. /etc/gitconfig
    System,
    /// XDG-compatible configuration file, e.g. ~/.config/git/config
    XDG,
    /// User-specific configuration, e.g. ~/.gitconfig
    Global,
    /// Repository specific config, e.g. $PWD/.git/config
    Local,
    /// Application specific configuration file
    App,
    /// Highest level available
    Highest = -1,
}

/// Merge file favor options for `MergeOptions` instruct the file-level
/// merging functionality how to deal with conflicting regions of the files.
#[derive(PartialEq, Eq, Debug, Copy, Clone)]
pub enum FileFavor {
    /// When a region of a file is changed in both branches, a conflict will be
    /// recorded in the index so that git_checkout can produce a merge file with
    /// conflict markers in the working directory. This is the default.
    Normal,
    /// When a region of a file is changed in both branches, the file created
    /// in the index will contain the "ours" side of any conflicting region.
    /// The index will not record a conflict.
    Ours,
    /// When a region of a file is changed in both branches, the file created
    /// in the index will contain the "theirs" side of any conflicting region.
    /// The index will not record a conflict.
    Theirs,
    /// When a region of a file is changed in both branches, the file created
    /// in the index will contain each unique line from each side, which has
    /// the result of combining both files. The index will not record a conflict.
    Union,
}

bitflags! {
    /// Orderings that may be specified for Revwalk iteration.
    pub struct Sort: u32 {
        /// Sort the repository contents in no particular ordering.
        ///
        /// This sorting is arbitrary, implementation-specific, and subject to
        /// change at any time. This is the default sorting for new walkers.
        const NONE = raw::GIT_SORT_NONE as u32;

        /// Sort the repository contents in topological order (children before
        /// parents).
        ///
        /// This sorting mode can be combined with time sorting.
        const TOPOLOGICAL = raw::GIT_SORT_TOPOLOGICAL as u32;

        /// Sort the repository contents by commit time.
        ///
        /// This sorting mode can be combined with topological sorting.
        const TIME = raw::GIT_SORT_TIME as u32;

        /// Iterate through the repository contents in reverse order.
        ///
        /// This sorting mode can be combined with any others.
        const REVERSE = raw::GIT_SORT_REVERSE as u32;
    }
}

impl Sort {
    is_bit_set!(is_none, Sort::NONE);
    is_bit_set!(is_topological, Sort::TOPOLOGICAL);
    is_bit_set!(is_time, Sort::TIME);
    is_bit_set!(is_reverse, Sort::REVERSE);
}

bitflags! {
    /// Types of credentials that can be requested by a credential callback.
    pub struct CredentialType: u32 {
        #[allow(missing_docs)]
        const USER_PASS_PLAINTEXT = raw::GIT_CREDTYPE_USERPASS_PLAINTEXT as u32;
        #[allow(missing_docs)]
        const SSH_KEY = raw::GIT_CREDTYPE_SSH_KEY as u32;
        #[allow(missing_docs)]
        const SSH_MEMORY = raw::GIT_CREDTYPE_SSH_MEMORY as u32;
        #[allow(missing_docs)]
        const SSH_CUSTOM = raw::GIT_CREDTYPE_SSH_CUSTOM as u32;
        #[allow(missing_docs)]
        const DEFAULT = raw::GIT_CREDTYPE_DEFAULT as u32;
        #[allow(missing_docs)]
        const SSH_INTERACTIVE = raw::GIT_CREDTYPE_SSH_INTERACTIVE as u32;
        #[allow(missing_docs)]
        const USERNAME = raw::GIT_CREDTYPE_USERNAME as u32;
    }
}

impl CredentialType {
    is_bit_set!(is_user_pass_plaintext, CredentialType::USER_PASS_PLAINTEXT);
    is_bit_set!(is_ssh_key, CredentialType::SSH_KEY);
    is_bit_set!(is_ssh_memory, CredentialType::SSH_MEMORY);
    is_bit_set!(is_ssh_custom, CredentialType::SSH_CUSTOM);
    is_bit_set!(is_default, CredentialType::DEFAULT);
    is_bit_set!(is_ssh_interactive, CredentialType::SSH_INTERACTIVE);
    is_bit_set!(is_username, CredentialType::USERNAME);
}

impl Default for CredentialType {
    fn default() -> Self {
        CredentialType::DEFAULT
    }
}

bitflags! {
    /// Flags for the `flags` field of an IndexEntry.
    pub struct IndexEntryFlag: u16 {
        /// Set when the `extended_flags` field is valid.
        const EXTENDED = raw::GIT_INDEX_ENTRY_EXTENDED as u16;
        /// "Assume valid" flag
        const VALID = raw::GIT_INDEX_ENTRY_VALID as u16;
    }
}

impl IndexEntryFlag {
    is_bit_set!(is_extended, IndexEntryFlag::EXTENDED);
    is_bit_set!(is_valid, IndexEntryFlag::VALID);
}

bitflags! {
    /// Flags for the `extended_flags` field of an IndexEntry.
    pub struct IndexEntryExtendedFlag: u16 {
        /// An "intent to add" entry from "git add -N"
        const INTENT_TO_ADD = raw::GIT_INDEX_ENTRY_INTENT_TO_ADD as u16;
        /// Skip the associated worktree file, for sparse checkouts
        const SKIP_WORKTREE = raw::GIT_INDEX_ENTRY_SKIP_WORKTREE as u16;

        #[allow(missing_docs)]
        const UPTODATE = raw::GIT_INDEX_ENTRY_UPTODATE as u16;
    }
}

impl IndexEntryExtendedFlag {
    is_bit_set!(is_intent_to_add, IndexEntryExtendedFlag::INTENT_TO_ADD);
    is_bit_set!(is_skip_worktree, IndexEntryExtendedFlag::SKIP_WORKTREE);
    is_bit_set!(is_up_to_date, IndexEntryExtendedFlag::UPTODATE);
}

bitflags! {
    /// Flags for APIs that add files matching pathspec
    pub struct IndexAddOption: u32 {
        #[allow(missing_docs)]
        const DEFAULT = raw::GIT_INDEX_ADD_DEFAULT as u32;
        #[allow(missing_docs)]
        const FORCE = raw::GIT_INDEX_ADD_FORCE as u32;
        #[allow(missing_docs)]
        const DISABLE_PATHSPEC_MATCH =
                raw::GIT_INDEX_ADD_DISABLE_PATHSPEC_MATCH as u32;
        #[allow(missing_docs)]
        const CHECK_PATHSPEC = raw::GIT_INDEX_ADD_CHECK_PATHSPEC as u32;
    }
}

impl IndexAddOption {
    is_bit_set!(is_default, IndexAddOption::DEFAULT);
    is_bit_set!(is_force, IndexAddOption::FORCE);
    is_bit_set!(
        is_disable_pathspec_match,
        IndexAddOption::DISABLE_PATHSPEC_MATCH
    );
    is_bit_set!(is_check_pathspec, IndexAddOption::CHECK_PATHSPEC);
}

impl Default for IndexAddOption {
    fn default() -> Self {
        IndexAddOption::DEFAULT
    }
}

bitflags! {
    /// Flags for `Repository::open_ext`
    pub struct RepositoryOpenFlags: u32 {
        /// Only open the specified path; don't walk upward searching.
        const NO_SEARCH = raw::GIT_REPOSITORY_OPEN_NO_SEARCH as u32;
        /// Search across filesystem boundaries.
        const CROSS_FS = raw::GIT_REPOSITORY_OPEN_CROSS_FS as u32;
        /// Force opening as bare repository, and defer loading its config.
        const BARE = raw::GIT_REPOSITORY_OPEN_BARE as u32;
        /// Don't try appending `/.git` to the specified repository path.
        const NO_DOTGIT = raw::GIT_REPOSITORY_OPEN_NO_DOTGIT as u32;
        /// Respect environment variables like `$GIT_DIR`.
        const FROM_ENV = raw::GIT_REPOSITORY_OPEN_FROM_ENV as u32;
    }
}

impl RepositoryOpenFlags {
    is_bit_set!(is_no_search, RepositoryOpenFlags::NO_SEARCH);
    is_bit_set!(is_cross_fs, RepositoryOpenFlags::CROSS_FS);
    is_bit_set!(is_bare, RepositoryOpenFlags::BARE);
    is_bit_set!(is_no_dotgit, RepositoryOpenFlags::NO_DOTGIT);
    is_bit_set!(is_from_env, RepositoryOpenFlags::FROM_ENV);
}

bitflags! {
    /// Flags for the return value of `Repository::revparse`
    pub struct RevparseMode: u32 {
        /// The spec targeted a single object
        const SINGLE = raw::GIT_REVPARSE_SINGLE as u32;
        /// The spec targeted a range of commits
        const RANGE = raw::GIT_REVPARSE_RANGE as u32;
        /// The spec used the `...` operator, which invokes special semantics.
        const MERGE_BASE = raw::GIT_REVPARSE_MERGE_BASE as u32;
    }
}

impl RevparseMode {
    is_bit_set!(is_no_single, RevparseMode::SINGLE);
    is_bit_set!(is_range, RevparseMode::RANGE);
    is_bit_set!(is_merge_base, RevparseMode::MERGE_BASE);
}

bitflags! {
    /// The results of `merge_analysis` indicating the merge opportunities.
    pub struct MergeAnalysis: u32 {
        /// No merge is possible.
        const ANALYSIS_NONE = raw::GIT_MERGE_ANALYSIS_NONE as u32;
        /// A "normal" merge; both HEAD and the given merge input have diverged
        /// from their common ancestor. The divergent commits must be merged.
        const ANALYSIS_NORMAL = raw::GIT_MERGE_ANALYSIS_NORMAL as u32;
        /// All given merge inputs are reachable from HEAD, meaning the
        /// repository is up-to-date and no merge needs to be performed.
        const ANALYSIS_UP_TO_DATE = raw::GIT_MERGE_ANALYSIS_UP_TO_DATE as u32;
        /// The given merge input is a fast-forward from HEAD and no merge
        /// needs to be performed.  Instead, the client can check out the
        /// given merge input.
        const ANALYSIS_FASTFORWARD = raw::GIT_MERGE_ANALYSIS_FASTFORWARD as u32;
        /// The HEAD of the current repository is "unborn" and does not point to
        /// a valid commit.  No merge can be performed, but the caller may wish
        /// to simply set HEAD to the target commit(s).
        const ANALYSIS_UNBORN = raw::GIT_MERGE_ANALYSIS_UNBORN as u32;
    }
}

impl MergeAnalysis {
    is_bit_set!(is_none, MergeAnalysis::ANALYSIS_NONE);
    is_bit_set!(is_normal, MergeAnalysis::ANALYSIS_NORMAL);
    is_bit_set!(is_up_to_date, MergeAnalysis::ANALYSIS_UP_TO_DATE);
    is_bit_set!(is_fast_forward, MergeAnalysis::ANALYSIS_FASTFORWARD);
    is_bit_set!(is_unborn, MergeAnalysis::ANALYSIS_UNBORN);
}

bitflags! {
    /// The user's stated preference for merges.
    pub struct MergePreference: u32 {
        /// No configuration was found that suggests a preferred behavior for
        /// merge.
        const NONE = raw::GIT_MERGE_PREFERENCE_NONE as u32;
        /// There is a `merge.ff=false` configuration setting, suggesting that
        /// the user does not want to allow a fast-forward merge.
        const NO_FAST_FORWARD = raw::GIT_MERGE_PREFERENCE_NO_FASTFORWARD as u32;
        /// There is a `merge.ff=only` configuration setting, suggesting that
        /// the user only wants fast-forward merges.
        const FASTFORWARD_ONLY = raw::GIT_MERGE_PREFERENCE_FASTFORWARD_ONLY as u32;
    }
}

impl MergePreference {
    is_bit_set!(is_none, MergePreference::NONE);
    is_bit_set!(is_no_fast_forward, MergePreference::NO_FAST_FORWARD);
    is_bit_set!(is_fastforward_only, MergePreference::FASTFORWARD_ONLY);
}

bitflags! {
    /// Flags controlling the behavior of ODB lookup operations
    pub struct OdbLookupFlags: u32 {
        /// Don't call `git_odb_refresh` if the lookup fails. Useful when doing
        /// a batch of lookup operations for objects that may legitimately not
        /// exist. When using this flag, you may wish to manually call
        /// `git_odb_refresh` before processing a batch of objects.
        const NO_REFRESH = raw::GIT_ODB_LOOKUP_NO_REFRESH as u32;
    }
}

#[cfg(test)]
#[macro_use]
mod test;
#[macro_use]
mod panic;
mod attr;
mod call;
mod util;

pub mod build;
pub mod cert;
pub mod oid_array;
pub mod opts;
pub mod string_array;
pub mod transport;

mod apply;
mod blame;
mod blob;
mod branch;
mod buf;
mod cherrypick;
mod commit;
mod config;
mod cred;
mod describe;
mod diff;
mod error;
mod index;
mod indexer;
mod mailmap;
mod mempack;
mod merge;
mod message;
mod note;
mod object;
mod odb;
mod oid;
mod packbuilder;
mod patch;
mod pathspec;
mod proxy_options;
mod rebase;
mod reference;
mod reflog;
mod refspec;
mod remote;
mod remote_callbacks;
mod repo;
mod revert;
mod revspec;
mod revwalk;
mod signature;
mod stash;
mod status;
mod submodule;
mod tag;
mod tagforeach;
mod time;
mod tracing;
mod transaction;
mod tree;
mod treebuilder;
mod version;
mod worktree;

fn init() {
    static INIT: Once = Once::new();

    INIT.call_once(|| {
        openssl_env_init();
    });

    raw::init();
}

#[cfg(all(
    unix,
    not(target_os = "macos"),
    not(target_os = "ios"),
    feature = "https"
))]
fn openssl_env_init() {
    // Currently, libgit2 leverages OpenSSL for SSL support when cloning
    // repositories over HTTPS. This means that we're picking up an OpenSSL
    // dependency on non-Windows platforms (where it has its own HTTPS
    // subsystem). As a result, we need to link to OpenSSL.
    //
    // Now actually *linking* to OpenSSL isn't so hard. We just need to make
    // sure to use pkg-config to discover any relevant system dependencies for
    // differences between distributions like CentOS and Ubuntu. The actual
    // trickiness comes about when we start *distributing* the resulting
    // binaries. Currently Cargo is distributed in binary form as nightlies,
    // which means we're distributing a binary with OpenSSL linked in.
    //
    // For historical reasons, the Linux nightly builder is running a CentOS
    // distribution in order to have as much ABI compatibility with other
    // distributions as possible. Sadly, however, this compatibility does not
    // extend to OpenSSL. Currently OpenSSL has two major versions, 0.9 and 1.0,
    // which are incompatible (many ABI differences). The CentOS builder we
    // build on has version 1.0, as do most distributions today. Some still have
    // 0.9, however. This means that if we are to distribute the binaries built
    // by the CentOS machine, we would only be compatible with OpenSSL 1.0 and
    // we would fail to run (a dynamic linker error at runtime) on systems with
    // only 9.8 installed (hopefully).
    //
    // But wait, the plot thickens! Apparently CentOS has dubbed their OpenSSL
    // library as `libssl.so.10`, notably the `10` is included at the end. On
    // the other hand Ubuntu, for example, only distributes `libssl.so`. This
    // means that the binaries created at CentOS are hard-wired to probe for a
    // file called `libssl.so.10` at runtime (using the LD_LIBRARY_PATH), which
    // will not be found on ubuntu. The conclusion of this is that binaries
    // built on CentOS cannot be distributed to Ubuntu and run successfully.
    //
    // There are a number of sneaky things we could do, including, but not
    // limited to:
    //
    // 1. Create a shim program which runs "just before" cargo runs. The
    //    responsibility of this shim program would be to locate `libssl.so`,
    //    whatever it's called, on the current system, make sure there's a
    //    symlink *somewhere* called `libssl.so.10`, and then set up
    //    LD_LIBRARY_PATH and run the actual cargo.
    //
    //    This approach definitely seems unconventional, and is borderline
    //    overkill for this problem. It's also dubious if we can find a
    //    libssl.so reliably on the target system.
    //
    // 2. Somehow re-work the CentOS installation so that the linked-against
    //    library is called libssl.so instead of libssl.so.10
    //
    //    The problem with this approach is that systems with 0.9 installed will
    //    start to silently fail, due to also having libraries called libssl.so
    //    (probably symlinked under a more appropriate version).
    //
    // 3. Compile Cargo against both OpenSSL 1.0 *and* OpenSSL 0.9, and
    //    distribute both. Also make sure that the linked-against name of the
    //    library is `libssl.so`. At runtime we determine which version is
    //    installed, and we then the appropriate binary.
    //
    //    This approach clearly has drawbacks in terms of infrastructure and
    //    feasibility.
    //
    // 4. Build a nightly of Cargo for each distribution we'd like to support.
    //    You would then pick the appropriate Cargo nightly to install locally.
    //
    // So, with all this in mind, the decision was made to *statically* link
    // OpenSSL. This solves any problem of relying on a downstream OpenSSL
    // version being available. This does, however, open a can of worms related
    // to security issues. It's generally a good idea to dynamically link
    // OpenSSL as you'll get security updates over time without having to do
    // anything (the system administrator will update the local openssl
    // package). By statically linking, we're forfeiting this feature.
    //
    // The conclusion was made it is likely appropriate for the Cargo nightlies
    // to statically link OpenSSL, but highly encourage distributions and
    // packagers of Cargo to dynamically link OpenSSL. Packagers are targeting
    // one system and are distributing to only that system, so none of the
    // problems mentioned above would arise.
    //
    // In order to support this, a new package was made: openssl-static-sys.
    // This package currently performs a fairly simple task:
    //
    // 1. Run pkg-config to discover where openssl is installed.
    // 2. If openssl is installed in a nonstandard location, *and* static copies
    //    of the libraries are available, copy them to $OUT_DIR.
    //
    // This library will bring in libssl.a and libcrypto.a into the local build,
    // allowing them to be picked up by this crate. This allows us to configure
    // our own buildbots to have pkg-config point to these local pre-built
    // copies of a static OpenSSL (with very few dependencies) while allowing
    // most other builds of Cargo to naturally dynamically link OpenSSL.
    //
    // So in summary, if you're with me so far, we've statically linked OpenSSL
    // to the Cargo binary (or any binary, for that matter) and we're ready to
    // distribute it to *all* linux distributions. Remember that our original
    // intent for openssl was for HTTPS support, which implies that we need some
    // for of CA certificate store to validate certificates. This is normally
    // installed in a standard system location.
    //
    // Unfortunately, as one might imagine, OpenSSL is configured for where this
    // standard location is at *build time*, but it often varies widely
    // per-system. Consequently, it was discovered that OpenSSL will respect the
    // SSL_CERT_FILE and SSL_CERT_DIR environment variables in order to assist
    // in discovering the location of this file (hurray!).
    //
    // So, finally getting to the point, this function solely exists to support
    // our static builds of OpenSSL by probing for the "standard system
    // location" of certificates and setting relevant environment variable to
    // point to them.
    //
    // Ah, and as a final note, this is only a problem on Linux, not on OS X. On
    // OS X the OpenSSL binaries are stable enough that we can just rely on
    // dynamic linkage (plus they have some weird modifications to OpenSSL which
    // means we wouldn't want to link statically).
    openssl_probe::init_ssl_cert_env_vars();
}

#[cfg(any(
    windows,
    target_os = "macos",
    target_os = "ios",
    not(feature = "https")
))]
fn openssl_env_init() {}

unsafe fn opt_bytes<'a, T>(_anchor: &'a T, c: *const libc::c_char) -> Option<&'a [u8]> {
    if c.is_null() {
        None
    } else {
        Some(CStr::from_ptr(c).to_bytes())
    }
}

fn opt_cstr<T: IntoCString>(o: Option<T>) -> Result<Option<CString>, Error> {
    match o {
        Some(s) => s.into_c_string().map(Some),
        None => Ok(None),
    }
}

impl ObjectType {
    /// Convert an object type to its string representation.
    pub fn str(&self) -> &'static str {
        unsafe {
            let ptr = call!(raw::git_object_type2string(*self)) as *const _;
            let data = CStr::from_ptr(ptr).to_bytes();
            str::from_utf8(data).unwrap()
        }
    }

    /// Determine if the given git_object_t is a valid loose object type.
    pub fn is_loose(&self) -> bool {
        unsafe { call!(raw::git_object_typeisloose(*self)) == 1 }
    }

    /// Convert a raw git_object_t to an ObjectType
    pub fn from_raw(raw: raw::git_object_t) -> Option<ObjectType> {
        match raw {
            raw::GIT_OBJECT_ANY => Some(ObjectType::Any),
            raw::GIT_OBJECT_COMMIT => Some(ObjectType::Commit),
            raw::GIT_OBJECT_TREE => Some(ObjectType::Tree),
            raw::GIT_OBJECT_BLOB => Some(ObjectType::Blob),
            raw::GIT_OBJECT_TAG => Some(ObjectType::Tag),
            _ => None,
        }
    }

    /// Convert this kind into its raw representation
    pub fn raw(&self) -> raw::git_object_t {
        call::convert(self)
    }

    /// Convert a string object type representation to its object type.
    pub fn from_str(s: &str) -> Option<ObjectType> {
        let raw = unsafe { call!(raw::git_object_string2type(CString::new(s).unwrap())) };
        ObjectType::from_raw(raw)
    }
}

impl fmt::Display for ObjectType {
    fn fmt(&self, f: &mut fmt::Formatter<'_>) -> fmt::Result {
        self.str().fmt(f)
    }
}

impl ReferenceType {
    /// Convert an object type to its string representation.
    pub fn str(&self) -> &'static str {
        match self {
            ReferenceType::Direct => "direct",
            ReferenceType::Symbolic => "symbolic",
        }
    }

    /// Convert a raw git_reference_t to a ReferenceType.
    pub fn from_raw(raw: raw::git_reference_t) -> Option<ReferenceType> {
        match raw {
            raw::GIT_REFERENCE_DIRECT => Some(ReferenceType::Direct),
            raw::GIT_REFERENCE_SYMBOLIC => Some(ReferenceType::Symbolic),
            _ => None,
        }
    }
}

impl fmt::Display for ReferenceType {
    fn fmt(&self, f: &mut fmt::Formatter<'_>) -> fmt::Result {
        self.str().fmt(f)
    }
}

impl ConfigLevel {
    /// Converts a raw configuration level to a ConfigLevel
    pub fn from_raw(raw: raw::git_config_level_t) -> ConfigLevel {
        match raw {
            raw::GIT_CONFIG_LEVEL_PROGRAMDATA => ConfigLevel::ProgramData,
            raw::GIT_CONFIG_LEVEL_SYSTEM => ConfigLevel::System,
            raw::GIT_CONFIG_LEVEL_XDG => ConfigLevel::XDG,
            raw::GIT_CONFIG_LEVEL_GLOBAL => ConfigLevel::Global,
            raw::GIT_CONFIG_LEVEL_LOCAL => ConfigLevel::Local,
            raw::GIT_CONFIG_LEVEL_APP => ConfigLevel::App,
            raw::GIT_CONFIG_HIGHEST_LEVEL => ConfigLevel::Highest,
            n => panic!("unknown config level: {}", n),
        }
    }
}

impl SubmoduleIgnore {
    /// Converts a [`raw::git_submodule_ignore_t`] to a [`SubmoduleIgnore`]
    pub fn from_raw(raw: raw::git_submodule_ignore_t) -> Self {
        match raw {
            raw::GIT_SUBMODULE_IGNORE_UNSPECIFIED => SubmoduleIgnore::Unspecified,
            raw::GIT_SUBMODULE_IGNORE_NONE => SubmoduleIgnore::None,
            raw::GIT_SUBMODULE_IGNORE_UNTRACKED => SubmoduleIgnore::Untracked,
            raw::GIT_SUBMODULE_IGNORE_DIRTY => SubmoduleIgnore::Dirty,
            raw::GIT_SUBMODULE_IGNORE_ALL => SubmoduleIgnore::All,
            n => panic!("unknown submodule ignore rule: {}", n),
        }
    }
}

impl SubmoduleUpdate {
    /// Converts a [`raw::git_submodule_update_t`] to a [`SubmoduleUpdate`]
    pub fn from_raw(raw: raw::git_submodule_update_t) -> Self {
        match raw {
            raw::GIT_SUBMODULE_UPDATE_CHECKOUT => SubmoduleUpdate::Checkout,
            raw::GIT_SUBMODULE_UPDATE_REBASE => SubmoduleUpdate::Rebase,
            raw::GIT_SUBMODULE_UPDATE_MERGE => SubmoduleUpdate::Merge,
            raw::GIT_SUBMODULE_UPDATE_NONE => SubmoduleUpdate::None,
            raw::GIT_SUBMODULE_UPDATE_DEFAULT => SubmoduleUpdate::Default,
            n => panic!("unknown submodule update strategy: {}", n),
        }
    }
}

bitflags! {
    /// Status flags for a single file
    ///
    /// A combination of these values will be returned to indicate the status of
    /// a file.  Status compares the working directory, the index, and the
    /// current HEAD of the repository.  The `STATUS_INDEX_*` set of flags
    /// represents the status of file in the index relative to the HEAD, and the
    /// `STATUS_WT_*` set of flags represent the status of the file in the
    /// working directory relative to the index.
    pub struct Status: u32 {
        #[allow(missing_docs)]
        const CURRENT = raw::GIT_STATUS_CURRENT as u32;

        #[allow(missing_docs)]
        const INDEX_NEW = raw::GIT_STATUS_INDEX_NEW as u32;
        #[allow(missing_docs)]
        const INDEX_MODIFIED = raw::GIT_STATUS_INDEX_MODIFIED as u32;
        #[allow(missing_docs)]
        const INDEX_DELETED = raw::GIT_STATUS_INDEX_DELETED as u32;
        #[allow(missing_docs)]
        const INDEX_RENAMED = raw::GIT_STATUS_INDEX_RENAMED as u32;
        #[allow(missing_docs)]
        const INDEX_TYPECHANGE = raw::GIT_STATUS_INDEX_TYPECHANGE as u32;

        #[allow(missing_docs)]
        const WT_NEW = raw::GIT_STATUS_WT_NEW as u32;
        #[allow(missing_docs)]
        const WT_MODIFIED = raw::GIT_STATUS_WT_MODIFIED as u32;
        #[allow(missing_docs)]
        const WT_DELETED = raw::GIT_STATUS_WT_DELETED as u32;
        #[allow(missing_docs)]
        const WT_TYPECHANGE = raw::GIT_STATUS_WT_TYPECHANGE as u32;
        #[allow(missing_docs)]
        const WT_RENAMED = raw::GIT_STATUS_WT_RENAMED as u32;

        #[allow(missing_docs)]
        const IGNORED = raw::GIT_STATUS_IGNORED as u32;
        #[allow(missing_docs)]
        const CONFLICTED = raw::GIT_STATUS_CONFLICTED as u32;
    }
}

impl Status {
    is_bit_set!(is_index_new, Status::INDEX_NEW);
    is_bit_set!(is_index_modified, Status::INDEX_MODIFIED);
    is_bit_set!(is_index_deleted, Status::INDEX_DELETED);
    is_bit_set!(is_index_renamed, Status::INDEX_RENAMED);
    is_bit_set!(is_index_typechange, Status::INDEX_TYPECHANGE);
    is_bit_set!(is_wt_new, Status::WT_NEW);
    is_bit_set!(is_wt_modified, Status::WT_MODIFIED);
    is_bit_set!(is_wt_deleted, Status::WT_DELETED);
    is_bit_set!(is_wt_typechange, Status::WT_TYPECHANGE);
    is_bit_set!(is_wt_renamed, Status::WT_RENAMED);
    is_bit_set!(is_ignored, Status::IGNORED);
    is_bit_set!(is_conflicted, Status::CONFLICTED);
}

bitflags! {
    /// Mode options for RepositoryInitOptions
    pub struct RepositoryInitMode: u32 {
        /// Use permissions configured by umask - the default
        const SHARED_UMASK = raw::GIT_REPOSITORY_INIT_SHARED_UMASK as u32;
        /// Use `--shared=group` behavior, chmod'ing the new repo to be
        /// group writable and \"g+sx\" for sticky group assignment
        const SHARED_GROUP = raw::GIT_REPOSITORY_INIT_SHARED_GROUP as u32;
        /// Use `--shared=all` behavior, adding world readability.
        const SHARED_ALL = raw::GIT_REPOSITORY_INIT_SHARED_ALL as u32;
    }
}

impl RepositoryInitMode {
    is_bit_set!(is_shared_umask, RepositoryInitMode::SHARED_UMASK);
    is_bit_set!(is_shared_group, RepositoryInitMode::SHARED_GROUP);
    is_bit_set!(is_shared_all, RepositoryInitMode::SHARED_ALL);
}

/// What type of change is described by a `DiffDelta`?
#[derive(Copy, Clone, Debug, PartialEq, Eq)]
pub enum Delta {
    /// No changes
    Unmodified,
    /// Entry does not exist in old version
    Added,
    /// Entry does not exist in new version
    Deleted,
    /// Entry content changed between old and new
    Modified,
    /// Entry was renamed between old and new
    Renamed,
    /// Entry was copied from another old entry
    Copied,
    /// Entry is ignored item in workdir
    Ignored,
    /// Entry is untracked item in workdir
    Untracked,
    /// Type of entry changed between old and new
    Typechange,
    /// Entry is unreadable
    Unreadable,
    /// Entry in the index is conflicted
    Conflicted,
}

/// Valid modes for index and tree entries.
#[derive(Copy, Clone, Debug, PartialEq, Eq)]
pub enum FileMode {
    /// Unreadable
    Unreadable,
    /// Tree
    Tree,
    /// Blob
    Blob,
    /// Blob executable
    BlobExecutable,
    /// Link
    Link,
    /// Commit
    Commit,
}

<<<<<<< HEAD
impl FileMode {
    #[cfg(target_os = "windows")]
    fn from(mode: i32) -> Self {
        match mode {
            raw::GIT_FILEMODE_UNREADABLE => FileMode::Unreadable,
            raw::GIT_FILEMODE_TREE => FileMode::Tree,
            raw::GIT_FILEMODE_BLOB => FileMode::Blob,
            raw::GIT_FILEMODE_BLOB_EXECUTABLE => FileMode::BlobExecutable,
            raw::GIT_FILEMODE_LINK => FileMode::Link,
            raw::GIT_FILEMODE_COMMIT => FileMode::Commit,
            mode => panic!("unknown file mode: {}", mode),
        }
    }

    #[cfg(not(target_os = "windows"))]
    fn from(mode: u32) -> Self {
        match mode {
            raw::GIT_FILEMODE_UNREADABLE => FileMode::Unreadable,
            raw::GIT_FILEMODE_TREE => FileMode::Tree,
            raw::GIT_FILEMODE_BLOB => FileMode::Blob,
            raw::GIT_FILEMODE_BLOB_EXECUTABLE => FileMode::BlobExecutable,
            raw::GIT_FILEMODE_LINK => FileMode::Link,
            raw::GIT_FILEMODE_COMMIT => FileMode::Commit,
            mode => panic!("unknown file mode: {}", mode),
=======
impl From<FileMode> for i32 {
    fn from(mode: FileMode) -> i32 {
        match mode {
            FileMode::Unreadable => raw::GIT_FILEMODE_UNREADABLE as i32,
            FileMode::Tree => raw::GIT_FILEMODE_TREE as i32,
            FileMode::Blob => raw::GIT_FILEMODE_BLOB as i32,
            FileMode::BlobExecutable => raw::GIT_FILEMODE_BLOB_EXECUTABLE as i32,
            FileMode::Link => raw::GIT_FILEMODE_LINK as i32,
            FileMode::Commit => raw::GIT_FILEMODE_COMMIT as i32,
        }
    }
}

impl From<FileMode> for u32 {
    fn from(mode: FileMode) -> u32 {
        match mode {
            FileMode::Unreadable => raw::GIT_FILEMODE_UNREADABLE as u32,
            FileMode::Tree => raw::GIT_FILEMODE_TREE as u32,
            FileMode::Blob => raw::GIT_FILEMODE_BLOB as u32,
            FileMode::BlobExecutable => raw::GIT_FILEMODE_BLOB_EXECUTABLE as u32,
            FileMode::Link => raw::GIT_FILEMODE_LINK as u32,
            FileMode::Commit => raw::GIT_FILEMODE_COMMIT as u32,
>>>>>>> 8c8138c6
        }
    }
}

bitflags! {
    /// Return codes for submodule status.
    ///
    /// A combination of these flags will be returned to describe the status of a
    /// submodule.  Depending on the "ignore" property of the submodule, some of
    /// the flags may never be returned because they indicate changes that are
    /// supposed to be ignored.
    ///
    /// Submodule info is contained in 4 places: the HEAD tree, the index, config
    /// files (both .git/config and .gitmodules), and the working directory.  Any
    /// or all of those places might be missing information about the submodule
    /// depending on what state the repo is in.  We consider all four places to
    /// build the combination of status flags.
    ///
    /// There are four values that are not really status, but give basic info
    /// about what sources of submodule data are available.  These will be
    /// returned even if ignore is set to "ALL".
    ///
    /// * IN_HEAD   - superproject head contains submodule
    /// * IN_INDEX  - superproject index contains submodule
    /// * IN_CONFIG - superproject gitmodules has submodule
    /// * IN_WD     - superproject workdir has submodule
    ///
    /// The following values will be returned so long as ignore is not "ALL".
    ///
    /// * INDEX_ADDED       - in index, not in head
    /// * INDEX_DELETED     - in head, not in index
    /// * INDEX_MODIFIED    - index and head don't match
    /// * WD_UNINITIALIZED  - workdir contains empty directory
    /// * WD_ADDED          - in workdir, not index
    /// * WD_DELETED        - in index, not workdir
    /// * WD_MODIFIED       - index and workdir head don't match
    ///
    /// The following can only be returned if ignore is "NONE" or "UNTRACKED".
    ///
    /// * WD_INDEX_MODIFIED - submodule workdir index is dirty
    /// * WD_WD_MODIFIED    - submodule workdir has modified files
    ///
    /// Lastly, the following will only be returned for ignore "NONE".
    ///
    /// * WD_UNTRACKED      - wd contains untracked files
    pub struct SubmoduleStatus: u32 {
        #[allow(missing_docs)]
        const IN_HEAD = raw::GIT_SUBMODULE_STATUS_IN_HEAD as u32;
        #[allow(missing_docs)]
        const IN_INDEX = raw::GIT_SUBMODULE_STATUS_IN_INDEX as u32;
        #[allow(missing_docs)]
        const IN_CONFIG = raw::GIT_SUBMODULE_STATUS_IN_CONFIG as u32;
        #[allow(missing_docs)]
        const IN_WD = raw::GIT_SUBMODULE_STATUS_IN_WD as u32;
        #[allow(missing_docs)]
        const INDEX_ADDED = raw::GIT_SUBMODULE_STATUS_INDEX_ADDED as u32;
        #[allow(missing_docs)]
        const INDEX_DELETED = raw::GIT_SUBMODULE_STATUS_INDEX_DELETED as u32;
        #[allow(missing_docs)]
        const INDEX_MODIFIED = raw::GIT_SUBMODULE_STATUS_INDEX_MODIFIED as u32;
        #[allow(missing_docs)]
        const WD_UNINITIALIZED =
                raw::GIT_SUBMODULE_STATUS_WD_UNINITIALIZED as u32;
        #[allow(missing_docs)]
        const WD_ADDED = raw::GIT_SUBMODULE_STATUS_WD_ADDED as u32;
        #[allow(missing_docs)]
        const WD_DELETED = raw::GIT_SUBMODULE_STATUS_WD_DELETED as u32;
        #[allow(missing_docs)]
        const WD_MODIFIED = raw::GIT_SUBMODULE_STATUS_WD_MODIFIED as u32;
        #[allow(missing_docs)]
        const WD_INDEX_MODIFIED =
                raw::GIT_SUBMODULE_STATUS_WD_INDEX_MODIFIED as u32;
        #[allow(missing_docs)]
        const WD_WD_MODIFIED = raw::GIT_SUBMODULE_STATUS_WD_WD_MODIFIED as u32;
        #[allow(missing_docs)]
        const WD_UNTRACKED = raw::GIT_SUBMODULE_STATUS_WD_UNTRACKED as u32;
    }
}

impl SubmoduleStatus {
    is_bit_set!(is_in_head, SubmoduleStatus::IN_HEAD);
    is_bit_set!(is_in_index, SubmoduleStatus::IN_INDEX);
    is_bit_set!(is_in_config, SubmoduleStatus::IN_CONFIG);
    is_bit_set!(is_in_wd, SubmoduleStatus::IN_WD);
    is_bit_set!(is_index_added, SubmoduleStatus::INDEX_ADDED);
    is_bit_set!(is_index_deleted, SubmoduleStatus::INDEX_DELETED);
    is_bit_set!(is_index_modified, SubmoduleStatus::INDEX_MODIFIED);
    is_bit_set!(is_wd_uninitialized, SubmoduleStatus::WD_UNINITIALIZED);
    is_bit_set!(is_wd_added, SubmoduleStatus::WD_ADDED);
    is_bit_set!(is_wd_deleted, SubmoduleStatus::WD_DELETED);
    is_bit_set!(is_wd_modified, SubmoduleStatus::WD_MODIFIED);
    is_bit_set!(is_wd_wd_modified, SubmoduleStatus::WD_WD_MODIFIED);
    is_bit_set!(is_wd_untracked, SubmoduleStatus::WD_UNTRACKED);
}

/// Submodule ignore values
///
/// These values represent settings for the `submodule.$name.ignore`
/// configuration value which says how deeply to look at the working
/// directory when getting the submodule status.
#[derive(Copy, Clone, Debug, PartialEq, Eq)]
pub enum SubmoduleIgnore {
    /// Use the submodule's configuration
    Unspecified,
    /// Any change or untracked file is considered dirty
    None,
    /// Only dirty if tracked files have changed
    Untracked,
    /// Only dirty if HEAD has moved
    Dirty,
    /// Never dirty
    All,
}

/// Submodule update values
///
/// These values represent settings for the `submodule.$name.update`
/// configuration value which says how to handle `git submodule update`
/// for this submodule. The value is usually set in the ".gitmodules"
/// file and copied to ".git/config" when the submodule is initialized.
#[derive(Copy, Clone, Debug, PartialEq, Eq)]
pub enum SubmoduleUpdate {
    /// The default; when a submodule is updated, checkout the new detached
    /// HEAD to the submodule directory.
    Checkout,
    /// Update by rebasing the current checked out branch onto the commit from
    /// the superproject.
    Rebase,
    /// Update by merging the commit in the superproject into the current
    /// checkout out branch of the submodule.
    Merge,
    /// Do not update this submodule even when the commit in the superproject
    /// is updated.
    None,
    /// Not used except as static initializer when we don't want any particular
    /// update rule to be specified.
    Default,
}

bitflags! {
    /// ...
    pub struct PathspecFlags: u32 {
        /// Use the default pathspec matching configuration.
        const DEFAULT = raw::GIT_PATHSPEC_DEFAULT as u32;
        /// Force matching to ignore case, otherwise matching will use native
        /// case sensitivity fo the platform filesystem.
        const IGNORE_CASE = raw::GIT_PATHSPEC_IGNORE_CASE as u32;
        /// Force case sensitive matches, otherwise match will use the native
        /// case sensitivity of the platform filesystem.
        const USE_CASE = raw::GIT_PATHSPEC_USE_CASE as u32;
        /// Disable glob patterns and just use simple string comparison for
        /// matching.
        const NO_GLOB = raw::GIT_PATHSPEC_NO_GLOB as u32;
        /// Means that match functions return the error code `NotFound` if no
        /// matches are found. By default no matches is a success.
        const NO_MATCH_ERROR = raw::GIT_PATHSPEC_NO_MATCH_ERROR as u32;
        /// Means that the list returned should track which patterns matched
        /// which files so that at the end of the match we can identify patterns
        /// that did not match any files.
        const FIND_FAILURES = raw::GIT_PATHSPEC_FIND_FAILURES as u32;
        /// Means that the list returned does not need to keep the actual
        /// matching filenames. Use this to just test if there were any matches
        /// at all or in combination with `PATHSPEC_FAILURES` to validate a
        /// pathspec.
        const FAILURES_ONLY = raw::GIT_PATHSPEC_FAILURES_ONLY as u32;
    }
}

impl PathspecFlags {
    is_bit_set!(is_default, PathspecFlags::DEFAULT);
    is_bit_set!(is_ignore_case, PathspecFlags::IGNORE_CASE);
    is_bit_set!(is_use_case, PathspecFlags::USE_CASE);
    is_bit_set!(is_no_glob, PathspecFlags::NO_GLOB);
    is_bit_set!(is_no_match_error, PathspecFlags::NO_MATCH_ERROR);
    is_bit_set!(is_find_failures, PathspecFlags::FIND_FAILURES);
    is_bit_set!(is_failures_only, PathspecFlags::FAILURES_ONLY);
}

impl Default for PathspecFlags {
    fn default() -> Self {
        PathspecFlags::DEFAULT
    }
}

bitflags! {
    /// Types of notifications emitted from checkouts.
    pub struct CheckoutNotificationType: u32 {
        /// Notification about a conflict.
        const CONFLICT = raw::GIT_CHECKOUT_NOTIFY_CONFLICT as u32;
        /// Notification about a dirty file.
        const DIRTY = raw::GIT_CHECKOUT_NOTIFY_DIRTY as u32;
        /// Notification about an updated file.
        const UPDATED = raw::GIT_CHECKOUT_NOTIFY_UPDATED as u32;
        /// Notification about an untracked file.
        const UNTRACKED = raw::GIT_CHECKOUT_NOTIFY_UNTRACKED as u32;
        /// Notification about an ignored file.
        const IGNORED = raw::GIT_CHECKOUT_NOTIFY_IGNORED as u32;
    }
}

impl CheckoutNotificationType {
    is_bit_set!(is_conflict, CheckoutNotificationType::CONFLICT);
    is_bit_set!(is_dirty, CheckoutNotificationType::DIRTY);
    is_bit_set!(is_updated, CheckoutNotificationType::UPDATED);
    is_bit_set!(is_untracked, CheckoutNotificationType::UNTRACKED);
    is_bit_set!(is_ignored, CheckoutNotificationType::IGNORED);
}

/// Possible output formats for diff data
#[derive(Copy, Clone, Debug, PartialEq, Eq)]
pub enum DiffFormat {
    /// full git diff
    Patch,
    /// just the headers of the patch
    PatchHeader,
    /// like git diff --raw
    Raw,
    /// like git diff --name-only
    NameOnly,
    /// like git diff --name-status
    NameStatus,
    /// git diff as used by git patch-id
    PatchId,
}

bitflags! {
    /// Formatting options for diff stats
    pub struct DiffStatsFormat: raw::git_diff_stats_format_t {
        /// Don't generate any stats
        const NONE = raw::GIT_DIFF_STATS_NONE;
        /// Equivalent of `--stat` in git
        const FULL = raw::GIT_DIFF_STATS_FULL;
        /// Equivalent of `--shortstat` in git
        const SHORT = raw::GIT_DIFF_STATS_SHORT;
        /// Equivalent of `--numstat` in git
        const NUMBER = raw::GIT_DIFF_STATS_NUMBER;
        /// Extended header information such as creations, renames and mode
        /// changes, equivalent of `--summary` in git
        const INCLUDE_SUMMARY = raw::GIT_DIFF_STATS_INCLUDE_SUMMARY;
    }
}

impl DiffStatsFormat {
    is_bit_set!(is_none, DiffStatsFormat::NONE);
    is_bit_set!(is_full, DiffStatsFormat::FULL);
    is_bit_set!(is_short, DiffStatsFormat::SHORT);
    is_bit_set!(is_number, DiffStatsFormat::NUMBER);
    is_bit_set!(is_include_summary, DiffStatsFormat::INCLUDE_SUMMARY);
}

/// Automatic tag following options.
pub enum AutotagOption {
    /// Use the setting from the remote's configuration
    Unspecified,
    /// Ask the server for tags pointing to objects we're already downloading
    Auto,
    /// Don't ask for any tags beyond the refspecs
    None,
    /// Ask for all the tags
    All,
}

/// Configuration for how pruning is done on a fetch
pub enum FetchPrune {
    /// Use the setting from the configuration
    Unspecified,
    /// Force pruning on
    On,
    /// Force pruning off
    Off,
}

#[allow(missing_docs)]
#[derive(Copy, Clone, Debug, PartialEq, Eq)]
pub enum StashApplyProgress {
    /// None
    None,
    /// Loading the stashed data from the object database
    LoadingStash,
    /// The stored index is being analyzed
    AnalyzeIndex,
    /// The modified files are being analyzed
    AnalyzeModified,
    /// The untracked and ignored files are being analyzed
    AnalyzeUntracked,
    /// The untracked files are being written to disk
    CheckoutUntracked,
    /// The modified files are being written to disk
    CheckoutModified,
    /// The stash was applied successfully
    Done,
}

bitflags! {
    #[allow(missing_docs)]
    pub struct StashApplyFlags: u32 {
        #[allow(missing_docs)]
        const DEFAULT = raw::GIT_STASH_APPLY_DEFAULT as u32;
        /// Try to reinstate not only the working tree's changes,
        /// but also the index's changes.
        const REINSTATE_INDEX = raw::GIT_STASH_APPLY_REINSTATE_INDEX as u32;
    }
}

impl StashApplyFlags {
    is_bit_set!(is_default, StashApplyFlags::DEFAULT);
    is_bit_set!(is_reinstate_index, StashApplyFlags::REINSTATE_INDEX);
}

impl Default for StashApplyFlags {
    fn default() -> Self {
        StashApplyFlags::DEFAULT
    }
}

bitflags! {
    #[allow(missing_docs)]
    pub struct StashFlags: u32 {
        #[allow(missing_docs)]
        const DEFAULT = raw::GIT_STASH_DEFAULT as u32;
        /// All changes already added to the index are left intact in
        /// the working directory
        const KEEP_INDEX = raw::GIT_STASH_KEEP_INDEX as u32;
        /// All untracked files are also stashed and then cleaned up
        /// from the working directory
        const INCLUDE_UNTRACKED = raw::GIT_STASH_INCLUDE_UNTRACKED as u32;
        /// All ignored files are also stashed and then cleaned up from
        /// the working directory
        const INCLUDE_IGNORED = raw::GIT_STASH_INCLUDE_IGNORED as u32;
    }
}

impl StashFlags {
    is_bit_set!(is_default, StashFlags::DEFAULT);
    is_bit_set!(is_keep_index, StashFlags::KEEP_INDEX);
    is_bit_set!(is_include_untracked, StashFlags::INCLUDE_UNTRACKED);
    is_bit_set!(is_include_ignored, StashFlags::INCLUDE_IGNORED);
}

impl Default for StashFlags {
    fn default() -> Self {
        StashFlags::DEFAULT
    }
}

bitflags! {
    #[allow(missing_docs)]
    pub struct AttrCheckFlags: u32 {
        /// Check the working directory, then the index.
        const FILE_THEN_INDEX = raw::GIT_ATTR_CHECK_FILE_THEN_INDEX as u32;
        /// Check the index, then the working directory.
        const INDEX_THEN_FILE = raw::GIT_ATTR_CHECK_INDEX_THEN_FILE as u32;
        /// Check the index only.
        const INDEX_ONLY = raw::GIT_ATTR_CHECK_INDEX_ONLY as u32;
        /// Do not use the system gitattributes file.
        const NO_SYSTEM = raw::GIT_ATTR_CHECK_NO_SYSTEM as u32;
    }
}

impl Default for AttrCheckFlags {
    fn default() -> Self {
        AttrCheckFlags::FILE_THEN_INDEX
    }
}

bitflags! {
    #[allow(missing_docs)]
    pub struct DiffFlags: u32 {
        /// File(s) treated as binary data.
        const BINARY = raw::GIT_DIFF_FLAG_BINARY as u32;
        /// File(s) treated as text data.
        const NOT_BINARY = raw::GIT_DIFF_FLAG_NOT_BINARY as u32;
        /// `id` value is known correct.
        const VALID_ID = raw::GIT_DIFF_FLAG_VALID_ID as u32;
        /// File exists at this side of the delta.
        const EXISTS = raw::GIT_DIFF_FLAG_EXISTS as u32;
    }
}

impl DiffFlags {
    is_bit_set!(is_binary, DiffFlags::BINARY);
    is_bit_set!(is_not_binary, DiffFlags::NOT_BINARY);
    is_bit_set!(has_valid_id, DiffFlags::VALID_ID);
    is_bit_set!(exists, DiffFlags::EXISTS);
}

bitflags! {
    /// Options for [`Reference::normalize_name`].
    pub struct ReferenceFormat: u32 {
        /// No particular normalization.
        const NORMAL = raw::GIT_REFERENCE_FORMAT_NORMAL as u32;
        /// Constrol whether one-level refname are accepted (i.e., refnames that
        /// do not contain multiple `/`-separated components). Those are
        /// expected to be written only using uppercase letters and underscore
        /// (e.g. `HEAD`, `FETCH_HEAD`).
        const ALLOW_ONELEVEL = raw::GIT_REFERENCE_FORMAT_ALLOW_ONELEVEL as u32;
        /// Interpret the provided name as a reference pattern for a refspec (as
        /// used with remote repositories). If this option is enabled, the name
        /// is allowed to contain a single `*` in place of a full pathname
        /// components (e.g., `foo/*/bar` but not `foo/bar*`).
        const REFSPEC_PATTERN = raw::GIT_REFERENCE_FORMAT_REFSPEC_PATTERN as u32;
        /// Interpret the name as part of a refspec in shorthand form so the
        /// `ALLOW_ONELEVEL` naming rules aren't enforced and `main` becomes a
        /// valid name.
        const REFSPEC_SHORTHAND = raw::GIT_REFERENCE_FORMAT_REFSPEC_SHORTHAND as u32;
    }
}

impl ReferenceFormat {
    is_bit_set!(is_allow_onelevel, ReferenceFormat::ALLOW_ONELEVEL);
    is_bit_set!(is_refspec_pattern, ReferenceFormat::REFSPEC_PATTERN);
    is_bit_set!(is_refspec_shorthand, ReferenceFormat::REFSPEC_SHORTHAND);
}

impl Default for ReferenceFormat {
    fn default() -> Self {
        ReferenceFormat::NORMAL
    }
}

#[cfg(test)]
mod tests {
    use super::{FileMode, ObjectType};

    #[test]
    fn convert() {
        assert_eq!(ObjectType::Blob.str(), "blob");
        assert_eq!(ObjectType::from_str("blob"), Some(ObjectType::Blob));
        assert!(ObjectType::Blob.is_loose());
    }

    #[test]
    fn convert_filemode() {
        assert_eq!(i32::from(FileMode::Blob), 0o100644);
        assert_eq!(i32::from(FileMode::BlobExecutable), 0o100755);
        assert_eq!(u32::from(FileMode::Blob), 0o100644);
        assert_eq!(u32::from(FileMode::BlobExecutable), 0o100755);
    }
}<|MERGE_RESOLUTION|>--- conflicted
+++ resolved
@@ -100,19 +100,14 @@
 pub use crate::indexer::{IndexerProgress, Progress};
 pub use crate::mailmap::Mailmap;
 pub use crate::mempack::Mempack;
-<<<<<<< HEAD
 pub use crate::merge::{
     AnnotatedCommit, MergeFileInput, MergeFileOptions, MergeFileResult, MergeOptions,
 };
-pub use crate::message::{message_prettify, DEFAULT_COMMENT_CHAR};
-=======
-pub use crate::merge::{AnnotatedCommit, MergeOptions};
 pub use crate::message::{
     message_prettify, message_trailers_bytes, message_trailers_strs, MessageTrailersBytes,
     MessageTrailersBytesIterator, MessageTrailersStrs, MessageTrailersStrsIterator,
     DEFAULT_COMMENT_CHAR,
 };
->>>>>>> 8c8138c6
 pub use crate::note::{Note, Notes};
 pub use crate::object::Object;
 pub use crate::odb::{Odb, OdbObject, OdbPackwriter, OdbReader, OdbWriter};
@@ -1109,7 +1104,6 @@
     Commit,
 }
 
-<<<<<<< HEAD
 impl FileMode {
     #[cfg(target_os = "windows")]
     fn from(mode: i32) -> Self {
@@ -1134,7 +1128,10 @@
             raw::GIT_FILEMODE_LINK => FileMode::Link,
             raw::GIT_FILEMODE_COMMIT => FileMode::Commit,
             mode => panic!("unknown file mode: {}", mode),
-=======
+        }
+    }
+}
+
 impl From<FileMode> for i32 {
     fn from(mode: FileMode) -> i32 {
         match mode {
@@ -1157,7 +1154,6 @@
             FileMode::BlobExecutable => raw::GIT_FILEMODE_BLOB_EXECUTABLE as u32,
             FileMode::Link => raw::GIT_FILEMODE_LINK as u32,
             FileMode::Commit => raw::GIT_FILEMODE_COMMIT as u32,
->>>>>>> 8c8138c6
         }
     }
 }
